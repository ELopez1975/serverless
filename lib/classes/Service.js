--- conflicted
+++ resolved
@@ -36,22 +36,12 @@
     return that.S.instances.yamlParser
       .parse(path.join(servicePath, 'serverless.yaml'))
       .then((serverlessYaml) => {
-<<<<<<< HEAD
         that.service = serverlessYaml.service;
         that.variableSyntax = serverlessYaml.variableSyntax;
         that.custom = serverlessYaml.custom;
         that.plugins = serverlessYaml.plugins;
         that.resources = serverlessYaml.resources;
-
-        // TODO load functions
-=======
-        _this.service = serverlessYaml.service;
-        _this.variableSyntax = serverlessYaml.variableSyntax;
-        _this.custom = serverlessYaml.custom;
-        _this.plugins = serverlessYaml.plugins;
-        _this.resources = serverlessYaml.resources;
-        _this.functions = serverlessYaml.functions;
->>>>>>> 3b5f2756
+        that.functions = serverlessYaml.functions;
       })
       .then(() => {
         that.S.instances.yamlParser.parse(path.join(servicePath, 'serverless.env.yaml'));
@@ -70,7 +60,6 @@
     // populate environment (stages, regions, vars)
     serviceClone.environment = null;
 
-<<<<<<< HEAD
     // Validate: Check stage exists
     if (options.stage) this.getStage(options.stage);
 
@@ -131,11 +120,6 @@
     // put back variable syntax if we removed it for processing
     if (this.variableSyntax) serviceClone.variableSyntax = varTemplateSyntax;
     return serviceClone;
-=======
-  toObjectPopulated(options) {
-    options = options || {};
-    return this.S.instances.utils.populate(this, this.toObject(), options);
->>>>>>> 3b5f2756
   }
 
   update(data) {
@@ -149,17 +133,15 @@
   getFunction(functionName) {
     if (functionName in this.functions) {
       return this.functions[functionName];
-    } else {
-      throw new SError(`function ${functionName} doesn't exist in this Service`);
     }
+    throw new SError(`function ${functionName} doesn't exist in this Service`);
   }
 
   getEventInFunction(eventName, functionName) {
     if (eventName in this.getFunction(functionName).events) {
       return this.getFunction(functionName).events[eventName];
-    } else {
-      throw new SError(`event ${eventName} doesn't exist in function ${functionName}`);
     }
+    throw new SError(`event ${eventName} doesn't exist in function ${functionName}`);
   }
 
   getAllEventsInFunction(functionName) {
